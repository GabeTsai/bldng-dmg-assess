import rasterio
from rasterio.crs import CRS
from rasterio.windows import from_bounds
from rasterio.warp import transform_bounds, reproject, calculate_default_transform, Resampling
from rasterio.windows import Window
from skimage import exposure
import numpy as np
from dotenv import load_dotenv
from config.constants import *
import os
import gc 
import psutil
import logging

env_path = os.path.join(os.path.dirname(__file__), '..', '.env')
load_dotenv(env_path)

SAR_DATA_FOLDER = os.getenv('SAR_DATA_FOLDER')
GHSL_DATA_FOLDER = os.getenv('GHSL_DATA_FOLDER')
DATA_FOLDER = os.getenv('DATA_FOLDER')
GHSL = os.getenv('GHSL')
PATCH_FOLDER = os.getenv('PATCH_DATA_FOLDER')

# Set up logging - only INFO and above
logging.basicConfig(
    level=logging.INFO,
    format='%(asctime)s - %(message)s',
    handlers=[logging.StreamHandler()]
)

def get_memory_mb():
    """Get current memory usage in MB"""
    process = psutil.Process(os.getpid())
    return process.memory_info().rss / 1024 / 1024

def detect_buildings(ghsl_path, sar, threshold = BUILDINGS_THRESHOLD):
    with rasterio.open(ghsl_path) as ghsl:
        # Get bounds of SAR image in GHSL CRS(WGS84)
        wgs84_bounds = transform_bounds(sar.crs, ghsl.crs, *sar.bounds)
        logging.info(f"Starting GHSL processing - Memory: {get_memory_mb():.0f}MB")

        window = from_bounds(*wgs84_bounds, ghsl.transform)

        logging.info(f"After GHSL read - Memory: {get_memory_mb():.0f}MB")
        
        window_size_gb = (window.width * window.height * 2) / (1024 * 1024 * 1024)  # assuming uint16
        logging.info(f"Estimated window size: {window_size_gb:.2f}GB")

        if window_size_gb > 1.0:  # If window would be larger than 1GB
            logging.info("Large window detected - reading in chunks")
            # Read in chunks of 10000 rows
            chunk_height = 10000
            chunks = []
            
            for row_start in range(0, window.height, chunk_height):
                chunk_window = Window(window.col_off, 
                                   window.row_off + row_start,
                                   window.width,
                                   min(chunk_height, window.height - row_start))
                                   
                logging.info(f"Reading chunk at row {row_start}/{window.height} - Memory: {get_memory_mb():.0f}MB")
                chunk = ghsl.read(1, window=chunk_window)
                chunks.append(chunk)
                
            ghsl_subset = np.vstack(chunks)
            del chunks
            gc.collect()
        else:
            ghsl_subset = ghsl.read(1, window=window)
        
        ghsl_resampled = np.zeros((sar.height, sar.width), dtype = np.uint16)

        # Reproject GHSL subset to match SAR image
        reproject(
            source=ghsl_subset,
            destination=ghsl_resampled,
            src_transform=ghsl.window_transform(window),
            src_crs=ghsl.crs,
            dst_transform=sar.transform,    
            dst_crs=sar.crs,  # Now matches SAR image CRS
            resampling=Resampling.nearest
        )
        logging.info(f"After reprojection - Memory: {get_memory_mb():.0f}MB")

        no_data = ghsl.nodata
        valid_mask = (ghsl_resampled != no_data)
        valid_pixel_count = np.count_nonzero(valid_mask)

        mask = (ghsl_resampled > threshold) & valid_mask
        building_pixel_count = np.count_nonzero(mask)
        
        # Clean up large arrays
        del ghsl_subset
        del ghsl_resampled
        del valid_mask
        del mask
        gc.collect()
        
    return (building_pixel_count / valid_pixel_count) if valid_pixel_count > 0 else 0.0

def contrast_stretch(img, lower_percent=0.1, upper_percent=99.5, gamma = 1.8):
    # Clip pixel values based on lower/upper percentiles (exclude extreme pixel values)
    lower, upper = np.percentile(img, (lower_percent, upper_percent))
    # Apply contrast stretch
    img = exposure.rescale_intensity(img, in_range=(lower, upper))
    # Apply CLAHE - tile the image and apply contrast stretching on each tile (local contrast stretching)
    img = exposure.equalize_adapthist(img, clip_limit=0.03)
    # Make image a bit darker
    img = exposure.adjust_gamma(img, gamma)
    return img

def too_much_one_col(patch, max_ratio = MAX_RATIO):
    unique, counts = np.unique(patch.flatten(), return_counts = True)
    return np.max(counts) / patch.size > max_ratio

def cut_patches(img, img_name, dir, patch_size = PATCH_SIZE, max_ratio = MAX_RATIO):
    logging.info(f"Starting patches for {img_name} - Memory: {get_memory_mb():.0f}MB")
    img_width, img_height = img.shape
    patches_processed = 0

    for i in range(0, img_height, patch_size):
        for j in range(0, img_width, patch_size):
            window = Window(j, i, patch_size, patch_size)
            patch = img.read(1, window = window)
            if patch.shape != (patch_size, patch_size):
                patch = np.pad(patch, ((0, patch_size - patch.shape[0]), 
                                       (0, patch_size - patch.shape[1])), mode='constant', constant_values=0)
                
            # If patch doesn't have too many of one pixel, add it to the list
            if np.sum(patch == 0) / patch.size < max_ratio:
                # Save patch to disk
                patch_path = f'{dir}/{img_name}_patch_{i}_{j}.tif'
                patch = contrast_stretch(patch)
                with rasterio.open(patch_path, 'w', driver='GTiff', width=patch_size, height=patch_size, count=1, dtype=np.float32, crs=img.crs, transform=img.window_transform(window)) as dst:
                    dst.write(patch, 1)
                
                patches_processed += 1
                if patches_processed % 1000 == 0:
                    gc.collect()
                    logging.info(f"Processed {patches_processed} patches - Memory: {get_memory_mb():.0f}MB")
                
                del patch
    gc.collect()    


def process_sar():
    years = [2020, 2021, 2022, 2023, 2024, 2025]
<<<<<<< HEAD
=======

>>>>>>> 3aafbdf3
    ghsl_path = f'{GHSL_DATA_FOLDER}/{GHSL}'
    
    print('Processing SAR images')
    for year in years:
        dir_names = os.listdir(f'{SAR_DATA_FOLDER}/{year}')
        for dir_name in dir_names:
            if 'geo' in dir_name.lower():
                img_path = f'{SAR_DATA_FOLDER}/{year}/{dir_name}/{dir_name}.tif'
                logging.info(f"\nProcessing {img_path}")
                logging.info(f"Initial memory: {get_memory_mb():.0f}MB")
                
                sar = rasterio.open(img_path)
                building_ratio = detect_buildings(ghsl_path, sar, threshold = BUILDINGS_THRESHOLD)
                print(f"Total building coverage for {dir_name}: {building_ratio}")
                if building_ratio >= MIN_BUILDING_COVG:
                    cut_patches(sar, dir_name, f'{DATA_FOLDER}/sar_patches')
                sar.close()
                gc.collect()
                logging.info(f"Final memory: {get_memory_mb():.0f}MB")
 
def main():
    pass

if __name__ == '__main__':
    main()<|MERGE_RESOLUTION|>--- conflicted
+++ resolved
@@ -145,10 +145,6 @@
 
 def process_sar():
     years = [2020, 2021, 2022, 2023, 2024, 2025]
-<<<<<<< HEAD
-=======
-
->>>>>>> 3aafbdf3
     ghsl_path = f'{GHSL_DATA_FOLDER}/{GHSL}'
     
     print('Processing SAR images')
